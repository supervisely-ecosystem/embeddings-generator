import asyncio
import base64
import datetime
import hashlib
import json
import uuid
from dataclasses import dataclass
from functools import partial, wraps
from time import perf_counter
from typing import Callable, Dict, List, Optional, Union

import supervisely as sly
from supervisely._utils import batched, resize_image_url
from supervisely.api.app_api import SessionInfo
from supervisely.api.entities_collection_api import CollectionItem, CollectionType
from supervisely.api.module_api import ApiField

PROJECTIONS_SLUG = "supervisely-ecosystem/projections_service"
projections_task_map = {}


class TupleFields:
    """Fields of the named tuples used in the project."""

    ID = "id"
    HASH = "hash"
    LINK = "link"
    DATASET_ID = "dataset_id"
    PROJECT_ID = "project_id"
    FULL_URL = "full_url"
    CAS_URL = "cas_url"
    HDF5_URL = "hdf5_url"
    UPDATED_AT = "updated_at"
    UNIT_SIZE = "unitSize"
    URL = "url"
    THUMBNAIL = "thumbnail"
    ATLAS_ID = "atlasId"
    ATLAS_INDEX = "atlasIndex"
    VECTOR = "vector"
    IMAGES = "images"
    SCORE = "score"


class QdrantFields:
    """Fields for the queries to the Qdrant API."""

    KMEANS = "kmeans"
    NUM_CLUSTERS = "num_clusters"
    OPTION = "option"
    RANDOM = "random"
    CENTROIDS = "centroids"

    # Payload Fields
    DATASET_ID = "dataset_id"
    IMAGE_ID = "image_id"
    ID = "id"


class EventFields:
    """Fields of the event in request objects."""

    PROJECT_ID = "project_id"
    DATASET_ID = "dataset_id"
    TEAM_ID = "team_id"
    IMAGE_IDS = "image_ids"
    FORCE = "force"
    PROMPT = "prompt"
    LIMIT = "limit"
    METHOD = "method"
    REDUCTION_DIMENSIONS = "reduction_dimensions"
    SAMPLING_METHOD = "sampling_method"
    SAMPLE_SIZE = "sample_size"
    CLUSTERING_METHOD = "clustering_method"
    NUM_CLUSTERS = "num_clusters"
    SAVE = "save"
    RETURN_VECTORS = "return_vectors"
    THRESHOLD = "threshold"

    ATLAS = "atlas"
    POINTCLOUD = "pointcloud"

    # Search by fields
    BY_PROJECT_ID = "by_project_id"
    BY_DATASET_ID = "by_dataset_id"
    BY_IMAGE_IDS = "by_image_ids"

    # Event types
    SEARCH = "search"
    DIVERSE = "diverse"
    CLUSTERING = "clustering"
    EMBEDDINGS = "embeddings"


class SamplingMethods:
    """Sampling methods for the images."""

    RANDOM = "random"
    CENTROIDS = "centroids"


class ClusteringMethods:
    """Clustering methods for the images."""

    KMEANS = "kmeans"
    DBSCAN = "dbscan"


class ResponseFields:
    """Fields of the response file."""

    COLLECTION_ID = "collection_id"
    MESSAGE = "message"
    STATUS = "status"
    VECTORS = "vectors"
    IMAGE_IDS = "image_ids"
    BACKGROUND_TASK_ID = "background_task_id"
    RESULT = "result"
    IS_RUNNING = "is_running"
    PROGRESS = "progress"


class ResponseStatus:
    """Status of the response."""

    SUCCESS = "success"
    COMPLETED = "completed"
    ERROR = "error"
    IN_PROGRESS = "in_progress"
    NOT_FOUND = "not_found"
    NO_TASK = "no_task"
    CANCELLED = "cancelled"
    FAILED = "failed"
    RUNNING = "running"


class CustomDataFields:
    """Fields of the custom data."""

    EMBEDDINGS_UPDATE_STARTED_AT = "embeddings_update_started_at"


@dataclass
class ImageInfoLite:
    id: int
    dataset_id: int
    full_url: str
    cas_url: str
    updated_at: str  # or datetime.datetime if you parse it
    score: float = None

    def to_json(self):
        return {
            TupleFields.ID: self.id,
            TupleFields.DATASET_ID: self.dataset_id,
            TupleFields.FULL_URL: self.full_url,
            TupleFields.CAS_URL: self.cas_url,
            TupleFields.UPDATED_AT: self.updated_at,
            TupleFields.SCORE: self.score,
        }
        # Alternative: return asdict(self)  # if field names match keys

    @classmethod
    def from_json(cls, data: dict):
        return cls(
            id=data[TupleFields.ID],
            dataset_id=data[TupleFields.DATASET_ID],
            full_url=data[TupleFields.FULL_URL],
            cas_url=data[TupleFields.CAS_URL],
            updated_at=data[TupleFields.UPDATED_AT],
            score=data.get(TupleFields.SCORE, None),
        )


def timeit(func: Callable) -> Callable:
    """Decorator to measure the execution time of the function.
    Works with both async and sync functions.

    :param func: Function to measure the execution time of.
    :type func: Callable
    :return: Decorated function.
    :rtype: Callable
    """

    if asyncio.iscoroutinefunction(func):

        @wraps(func)
        async def async_wrapper(*args, **kwargs):
            start_time = perf_counter()
            result = await func(*args, **kwargs)
            end_time = perf_counter()
            execution_time = end_time - start_time
            _log_execution_time(func.__name__, execution_time)
            return result

        return async_wrapper
    else:

        @wraps(func)
        def sync_wrapper(*args, **kwargs):
            start_time = perf_counter()
            result = func(*args, **kwargs)
            end_time = perf_counter()
            execution_time = end_time - start_time
            _log_execution_time(func.__name__, execution_time)
            return result

        return sync_wrapper


def _log_execution_time(function_name: str, execution_time: float) -> None:
    """Log the execution time of the function.

    :param function_name: Name of the function.
    :type function_name: str
    :param execution_time: Execution time of the function.
    :type execution_time: float
    """
    sly.logger.debug("%.4f sec | %s", execution_time, function_name)


def to_thread(func: Callable) -> Callable:
    """Decorator to run the function in a separate thread.
    Can be used for slow synchronous functions inside of the asynchronous code
    to avoid blocking the event loop.

    :param func: Function to run in a separate thread.
    :type func: Callable
    :return: Decorated function.
    :rtype: Callable
    """

    # For Python 3.9+.
    # @wraps(func)
    # def wrapper(*args, **kwargs):
    #     return asyncio.to_thread(func, *args, **kwargs)

    # For Python 3.7+.
    @wraps(func)
    def wrapper(*args, **kwargs):
        loop = asyncio.get_event_loop()
        func_with_args = partial(func, *args, **kwargs)
        return loop.run_in_executor(None, func_with_args)

    return wrapper


def with_retries(retries: int = 3, sleep_time: int = 1, on_failure: Callable = None) -> Callable:
    """Decorator to retry the function in case of an exception.
    Works only with async functions. Custom function can be executed on failure.
    NOTE: The on_failure function should be idempotent and synchronous.

    :param retries: Number of retries.
    :type retries: int
    :param sleep_time: Time to sleep between retries.
    :type sleep_time: int
    :param on_failure: Function to execute on failure, if None, raise an exception.
    :type on_failure: Callable, optional
    :raises Exception: If the function fails after all retries.
    :return: Decorator.
    :rtype: Callable
    """

    def retry_decorator(func):
        @wraps(func)
        async def async_function_with_retries(*args, **kwargs):
            for _ in range(retries):
                try:
                    return await func(*args, **kwargs)
                except Exception as e:
                    sly.logger.debug(
                        "Failed to execute %s, retrying. Error: %s", func.__name__, str(e)
                    )
                    await asyncio.sleep(sleep_time)
            if on_failure is not None:
                return on_failure()
            else:
                raise RuntimeError(f"Failed to execute {func.__name__} after {retries} retries.")

        return async_function_with_retries

    return retry_decorator


@to_thread
@timeit
def get_datasets(api: sly.Api, project_id: int, recursive: bool = False) -> List[sly.DatasetInfo]:
    """Returns list of datasets from the project.

    :param api: Instance of supervisely API.
    :type api: sly.Api
    :param project_id: ID of the project to get datasets from.
    :type project_id: int
    :return: List of datasets.
    :rtype: List[sly.DatasetInfo]
    """
    return api.dataset.get_list(project_id, recursive=recursive)


@to_thread
@timeit
def get_project_info(api: sly.Api, project_id: int) -> sly.ProjectInfo:
    """Returns project info by ID.

    :param api: Instance of supervisely API.
    :type api: sly.Api
    :param project_id: ID of the project to get info.
    :type project_id: int
    :return: Project info.
    :rtype: sly.ProjectInfo
    """
    return api.project.get_info_by_id(project_id)


@to_thread
@timeit
def get_team_info(api: sly.Api, team_id: int) -> sly.TeamInfo:
    """Returns team info by ID.

    :param api: Instance of supervisely API.
    :type api: sly.Api
    :param team_id: ID of the team to get info.
    :type team_id: int
    :return: Team info.
    :rtype: sly.TeamInfo
    """
    return api.team.get_info_by_id(team_id)


def _get_project_info_by_name(
    api: sly.Api, workspace_id: int, project_name: str
) -> sly.ProjectInfo:
    return api.project.get_info_by_name(workspace_id, project_name)


@to_thread
@timeit
def get_project_info_by_name(api: sly.Api, workspace_id: int, project_name: str) -> sly.ProjectInfo:
    """Returns project info by name.

    :param api: Instance of supervisely API.
    :type api: sly.Api
    :param workspace_id: ID of the workspace to get project from.
    :type workspace_id: int
    :param project_name: Name of the project to get info.
    :type project_name: str
    :return: Project info.
    :rtype: sly.ProjectInfo
    """
    return _get_project_info_by_name(api, workspace_id, project_name)


def _get_or_create_project(
    api: sly.Api, workspace_id: int, project_name: str, project_type: str
) -> sly.ProjectInfo:
    project_info = _get_project_info_by_name(api, workspace_id, project_name)
    if project_info is None:
        project_info = api.project.create(workspace_id, project_name, project_type)
    return project_info


@to_thread
@timeit
def get_or_create_project(
    api: sly.Api, workspace_id: int, project_name: str, project_type: str
) -> sly.ProjectInfo:
    return _get_or_create_project(api, workspace_id, project_name, project_type)


@to_thread
@timeit
def get_dataset_by_name(api: sly.Api, project_id: int, dataset_name: str) -> sly.DatasetInfo:
    return api.dataset.get_info_by_name(project_id, name=dataset_name)


@to_thread
@timeit
def get_or_create_dataset(api: sly.Api, project_id: int, dataset_name: str) -> sly.DatasetInfo:
    dataset_info = api.dataset.get_info_by_name(project_id, name=dataset_name)
    if dataset_info is None:
        dataset_info = api.dataset.create(project_id, dataset_name)
    return dataset_info


@to_thread
@timeit
def get_pcd_by_name(
    api: sly.Api, dataset_id: int, pcd_name: str
) -> sly.api.pointcloud_api.PointcloudInfo:
    return api.pointcloud.get_info_by_name(dataset_id, pcd_name)


@to_thread
@timeit
def set_image_embeddings_updated_at(
    api: sly.Api,
    image_infos: List[Union[sly.ImageInfo, ImageInfoLite]],
    timestamps: Optional[List[str]] = None,
):
    """Sets the embeddings updated at timestamp for the images."""
    ids = [image_info.id for image_info in image_infos]
    ids = list(set(ids))
    api.image.set_embeddings_updated_at(ids, timestamps)


@to_thread
@timeit
def set_project_embeddings_updated_at(
    api: sly.Api,
    project_id: int,
    timestamp: str = None,
):
    """Sets the embeddings updated at timestamp for the project."""
    api.project.set_embeddings_updated_at(project_id, timestamp)


@to_thread
@timeit
def get_project_embeddings_updated_at(api: sly.Api, project_id: int) -> Optional[str]:
    """Gets the embeddings updated at timestamp for the project."""
    project_info = api.project.get_info_by_id(project_id)
    return project_info.embeddings_updated_at


@to_thread
@timeit
def set_embeddings_in_progress(
    api: sly.Api, project_id: int, in_progress: bool, error_message: Optional[str] = None
):
    """Sets the embeddings in progress flag for the project."""
    api.project.set_embeddings_in_progress(
        id=project_id, in_progress=in_progress, error_message=error_message
    )


@to_thread
@timeit
def get_team_file_info(api: sly.Api, team_id: int, path: str):
    return api.file.get_info_by_path(team_id, path)


@timeit
async def create_lite_image_infos(
    cas_size: int,
    image_infos: List[sly.ImageInfo],
) -> List[ImageInfoLite]:
    """Returns lite version of image infos to cut off unnecessary data.

    :param cas_size: Size of the image for CLIP, it will be added to URL.
    :type cas_size: int
    :param image_infos: List of image infos to get lite version from.
    :type image_infos: List[sly.ImageInfo]
    :return: List of lite version of image infos.
    :rtype: List[ImageInfoLite]
    """
    if not image_infos or len(image_infos) == 0:
        return []
    if isinstance(image_infos[0], ImageInfoLite):
        return image_infos
    return [
        ImageInfoLite(
            id=image_info.id,
            dataset_id=image_info.dataset_id,
            full_url=image_info.full_storage_url,
            cas_url=resize_image_url(
                image_info.full_storage_url,
                method="fit",
                width=cas_size,
                height=cas_size,
            ),
            updated_at=image_info.updated_at,
        )
        for image_info in image_infos
    ]


@timeit
async def get_lite_image_infos(
    api: sly.Api,
    cas_size: int,
    project_id: int,
    dataset_id: int = None,
    image_ids: List[int] = None,
    image_infos: List[sly.ImageInfo] = None,
) -> List[ImageInfoLite]:
    """Returns lite version of image infos to cut off unnecessary data.
    Uses either dataset_id or image_ids to get image infos.
    If dataset_id is provided, it will be used to get all images from the dataset.
    If image_ids are provided, they will be used to get image infos.

    :param api: Instance of supervisely API.
    :type api: sly.Api
    :param cas_size: Size of the image for CLIP, it will be added to URL.
    :type cas_size: int
    :param project_id: ID of the project to get images from.
    :type project_id: int
    :param dataset_id: ID of the dataset to get images from.
    :type dataset_id: int, optional
    :param image_ids: List of image IDs to get image infos.
    :type image_ids: List[int], optional
    :param image_infos: List of image infos to get lite version from.
    :type image_infos: List[sly.ImageInfo], optional
    :return: List of lite version of image infos.
    :rtype: List[ImageInfoLite]
    """
    if not image_infos or len(image_infos) == 0:
        image_infos = await image_get_list_async(api, project_id, dataset_id, image_ids)

    if len(image_infos) == 0:
        return []
    image_infos = await create_lite_image_infos(cas_size, image_infos)
    return image_infos


def parse_timestamp(
    timestamp: str, timestamp_format: str = "%Y-%m-%dT%H:%M:%S.%fZ"
) -> datetime.datetime:
    """
    Parse timestamp string to datetime object.
    Timestamp format: "2021-01-22T19:37:50.158Z".
    """
    return datetime.datetime.strptime(timestamp, timestamp_format)


async def send_request(
    api: sly.Api,
    task_id: int,
    method: str,
    data: Dict,
    context: Optional[Dict] = None,
    skip_response: bool = False,
    timeout: Optional[int] = 60,
    outside_request: bool = True,
    retries: int = 10,
    raise_error: bool = False,
):
    """send_request"""
    if type(data) is not dict:
        raise TypeError("data argument has to be a dict")
    if context is None:
        context = {}
    context["outside_request"] = outside_request
    resp = await api.post_async(
        "tasks.request.direct",
        {
            ApiField.TASK_ID: task_id,
            ApiField.COMMAND: method,
            ApiField.CONTEXT: context,
            ApiField.STATE: data,
            "skipResponse": skip_response,
            "timeout": timeout,
        },
        retries=retries,
        raise_error=raise_error,
    )
    return resp.json()


async def base64_from_url(api: sly.Api, url):
    api._set_async_client()
    r = await api.async_httpx_client.get(url)
    b = bytes()
    async for chunk in r.aiter_bytes():
        b += chunk
    img_base64 = base64.b64encode(b)
    data_url = f"data:image/png;base64,{str(img_base64, 'utf-8')}"
    return data_url


@timeit
def fix_vectors(vectors_batch):
    for i, vector in enumerate(vectors_batch):
        for j, value in enumerate(vector):
            if not isinstance(value, float):
                sly.logger.debug(
                    "Value %s is not of type float: %s. Converting to float.", value, type(value)
                )
                vectors_batch[i][j] = float(value)
    return vectors_batch


async def run_safe(func, *args, **kwargs):
    try:
        return await func(*args, **kwargs)
    except Exception as e:
        sly.logger.error("Error in function %s: %s", func.__name__, e, exc_info=True)
        return None


def get_filter_images_wo_embeddings() -> Dict:
    """Create filter to get images that dont have embeddings.

    :return: Dictionary representing the filter.
    :rtype: Dict
    """
    return {
        ApiField.FIELD: ApiField.EMBEDDINGS_UPDATED_AT,
        ApiField.OPERATOR: "eq",
        ApiField.VALUE: None,
    }


def get_filter_deleted_after(timestamp: str) -> Dict:
    """Create filter to get images deleted after a specific date.

    :return: Dictionary representing the filter.
    :rtype: Dict
    """
    return {
        ApiField.FIELD: ApiField.UPDATED_AT,
        ApiField.OPERATOR: "gt",
        ApiField.VALUE: timestamp,
    }


@timeit
async def image_get_list_async(
    api: sly.Api,
    project_id: int,
    dataset_id: int = None,
    image_ids: List[int] = None,
    per_page: int = 1000,
    wo_embeddings: Optional[bool] = False,
    deleted_after: Optional[str] = None,
) -> List[sly.ImageInfo]:
    """
    Get list of images from the project or dataset.
     - If `image_ids` is provided, it will return only those images.
     - If `dataset_id` is provided, it will return images from that dataset.
     - If neither `dataset_id` nor `image_ids` is provided, it will return all images from the project.
     - If `wo_embeddings` is True, it will return only images without embeddings.
     - If `deleted_after` is provided, it will return only images that were updated after that date.

    :param api: Instance of supervisely API.
    :type api: sly.Api
    :param project_id: ID of the project to get images from.
    :type project_id: int
    :param dataset_id: ID of the dataset to get images from. If None, will get images from the whole project.
    :type dataset_id: int, optional
    :param image_ids: List of image IDs to get images from. If None, will get all images.
    :type image_ids: List[int], optional
    :param per_page: Number of images to return per page. Default is 1000.
    :type per_page: int
    :param wo_embeddings: If True, will return only images without embeddings. Default is False.
    :type wo_embeddings: bool, optional
    :param deleted_after: If provided, will return only images that were updated after this date.
    :type deleted_after: str, optional
    :return: List of images from the project or dataset.
    :rtype: List[sly.ImageInfo]
    :raises ValueError: If both `wo_embeddings` and `deleted_after` are set to True.
    """
    method = "images.list"
    base_data = {
        ApiField.PROJECT_ID: project_id,
        ApiField.FORCE_METADATA_FOR_LINKS: False,
        ApiField.PER_PAGE: per_page,
    }

    if dataset_id is not None:
        base_data[ApiField.DATASET_ID] = dataset_id

    if wo_embeddings and deleted_after:
        raise ValueError("Both created_after and deleted_after cannot be set at the same time.")
    if wo_embeddings:
        base_data[ApiField.FILTER] = [get_filter_images_wo_embeddings()]
    if deleted_after is not None:
        if ApiField.FILTER not in base_data:
            base_data[ApiField.FILTER] = []
        base_data[ApiField.FILTER].append(get_filter_deleted_after(deleted_after))
        base_data[ApiField.SHOW_DISABLED] = True

    semaphore = api.get_default_semaphore()
    all_items = []
    tasks = []

    async def _get_all_pages(ids_filter: List[Dict]):
        page_data = base_data.copy()
        if ids_filter:
            if ApiField.FILTER not in page_data:
                page_data[ApiField.FILTER] = []
            page_data[ApiField.FILTER].extend(ids_filter)

        page_data[ApiField.PAGE] = 1
        first_response = await api.post_async(method, page_data)
        first_response_json = first_response.json()

        total_pages = first_response_json.get("pagesCount", 1)
        batch_items = []

        entities = first_response_json.get("entities", [])
        for item in entities:
            image_info = api.image._convert_json_info(item)
            batch_items.append(image_info)

        if total_pages > 1:

            async def fetch_page(page_num):
                page_data_copy = page_data.copy()
                page_data_copy[ApiField.PAGE] = page_num

                async with semaphore:
                    response = await api.post_async(method, page_data_copy)
                    response_json = response.json()

                    page_items = []
                    entities = response_json.get("entities", [])
                    for item in entities:
                        image_info = api.image._convert_json_info(item)
                        page_items.append(image_info)

                    return page_items

            # Create tasks for all remaining pages
            tasks = []
            for page_num in range(2, total_pages + 1):
                tasks.append(asyncio.create_task(fetch_page(page_num)))

            page_results = await asyncio.gather(*tasks)

            for page_items in page_results:
                batch_items.extend(page_items)

        return batch_items

    if image_ids is None:
        # If no image IDs specified, get all images
        tasks.append(asyncio.create_task(_get_all_pages([])))
    else:
        # Process image IDs in batches of 50
        for batch in batched(image_ids):
            ids_filter = [
                {ApiField.FIELD: ApiField.ID, ApiField.OPERATOR: "in", ApiField.VALUE: batch}
            ]
            tasks.append(asyncio.create_task(_get_all_pages(ids_filter)))
            await asyncio.sleep(0.02)  # Small delay to avoid overwhelming the server

    # Wait for all tasks to complete
    batch_results = await asyncio.gather(*tasks)

    # Combine results from all batches
    for batch_items in batch_results:
        all_items.extend(batch_items)

    return all_items


async def embeddings_up_to_date(
    api: sly.Api, project_id: int, project_info: Optional[sly.ProjectInfo] = None
):
    if project_info is None:
        project_info = await get_project_info(api, project_id)
    if project_info is None:
        return None
    if project_info.embeddings_updated_at is None:
        return False
    images_to_create = await image_get_list_async(api, project_id, wo_embeddings=True)
    if len(images_to_create) > 0:
        return False
    return True


async def get_list_all_pages_async(
    api: sly.Api,
    method,
    data,
    convert_json_info_cb,
    progress_cb=None,
    limit: int = None,
    return_first_response: bool = False,
    semaphore: Optional[List[asyncio.Semaphore]] = None,
):
    """
    Get list of all or limited quantity entities from the Supervisely server.
    """
    from copy import deepcopy

    def _add_sort_param(data):
        """_add_sort_param"""
        results = deepcopy(data)
        results[ApiField.SORT] = ApiField.ID
        results[ApiField.SORT_ORDER] = "asc"  # @TODO: move to enum
        return results

    convert_func = convert_json_info_cb

    if ApiField.SORT not in data:
        data = _add_sort_param(data)
    if semaphore is None:
        semaphore = api.get_default_semaphore()

    # Get first page to determine pagination details
    first_page_data = {**data, "page": 1}
    first_response = await api.post_async(method, first_page_data)
    first_response_json = first_response.json()

    total = first_response_json["total"]
    per_page = first_response_json["perPage"]
    pages_count = first_response_json["pagesCount"]

    results = first_response_json["entities"]
    if progress_cb is not None:
        progress_cb(len(results))

    # If only one page or limit is already exceeded with first page
    if (pages_count == 1 and len(results) == total) or (
        limit is not None and len(results) >= limit
    ):
        if limit is not None:
            results = results[:limit]
        if return_first_response:
            return [convert_func(item) for item in results], first_response_json
        return [convert_func(item) for item in results]

    # Process remaining pages concurrently
    async def fetch_page(page_num):
        async with semaphore:
            page_data = {**data, "page": page_num, "per_page": per_page}
            response = await api.post_async(method, page_data)
            response_json = response.json()
            page_items = response_json.get("entities", [])
            if progress_cb is not None:
                progress_cb(len(page_items))
            return page_items

    # Create tasks for all remaining pages
    tasks = []
    for page_num in range(2, pages_count + 1):
        tasks.append(asyncio.create_task(fetch_page(page_num)))

    # Wait for all tasks to complete
    for task in asyncio.as_completed(tasks):
        page_items = await task
        results.extend(page_items)
        if limit is not None and len(results) >= limit:
            break

    if len(results) != total and limit is None:
        raise RuntimeError(f"Method {method!r}: error during pagination, some items are missed")

    if limit is not None:
        results = results[:limit]

    return [convert_func(item) for item in results]


@timeit
async def get_all_projects(
    api: sly.Api,
    project_ids: Optional[List[int]] = None,
) -> List[sly.ProjectInfo]:
    """
    Get all projects from the Supervisely server that have a flag for automatic embeddings update.

    Fields that will be returned:
        - id
        - name
        - updated_at
        - embeddings_enabled
        - embeddings_in_progress
        - embeddings_updated_at
        - team_id
        - workspace_id
        - items_count

    """
    method = "projects.list.all"
    convert_json_info = api.project._convert_json_info
    fields = [
        ApiField.EMBEDDINGS_ENABLED,
        ApiField.EMBEDDINGS_IN_PROGRESS,
        ApiField.EMBEDDINGS_UPDATED_AT,
    ]
    data = {
        ApiField.SKIP_EXPORTED: True,
        ApiField.EXTRA_FIELDS: fields,
        ApiField.FILTER: [
            {
                ApiField.FIELD: ApiField.EMBEDDINGS_ENABLED,
                ApiField.OPERATOR: "=",
                ApiField.VALUE: True,
            }
        ],
    }
    tasks = []
    if project_ids is not None:
        for batch in batched(project_ids):
            data[ApiField.FILTER] = [
                {
                    ApiField.FIELD: ApiField.ID,
                    ApiField.OPERATOR: "in",
                    ApiField.VALUE: batch,
                },
                {
                    ApiField.FIELD: ApiField.EMBEDDINGS_ENABLED,
                    ApiField.OPERATOR: "=",
                    ApiField.VALUE: True,
                },
            ]
            tasks.append(
                get_list_all_pages_async(
                    api,
                    method,
                    data=data,
                    convert_json_info_cb=convert_json_info,
                    progress_cb=None,
                    limit=None,
                    return_first_response=False,
                )
            )
    else:
        tasks.append(
            get_list_all_pages_async(
                api,
                method,
                data=data,
                convert_json_info_cb=convert_json_info,
                progress_cb=None,
                limit=None,
                return_first_response=False,
            )
        )
    results = []
    for task in asyncio.as_completed(tasks):
        results.extend(await task)
    return results


def get_key(prompt: str, project_id: str, settings: Dict) -> str:
    """
    Generate a unique hash key for a search request.

    :param prompt: Prompt for the search request.
    :type prompt: str
    :param project_id: ID of the project.
    :type project_id: str
    :param settings: Settings for the search request.
    :type settings: Dict
    :return: Unique hash key for the search request.
    :rtype: str
    """
    cache_data = {"prompt": prompt, "project_id": project_id, "settings": settings}
    serialized = json.dumps(cache_data, sort_keys=True)
    return hashlib.md5(serialized.encode()).hexdigest()


def generate_key(project_id: int, user_token: str) -> str:
    """
    Generate a unique hash key based on the provided parameters.

    Parameters that must be used to generate the key:
     - project_id
     - user_token
    """
    params = {"project_id": project_id, "user_token": user_token}
    serialized = json.dumps(params, sort_keys=True)
    return hashlib.md5(serialized.encode()).hexdigest()


@to_thread
def create_collection_and_populate(
    api: sly.Api,
    project_id: int,
    name: str,
    image_ids: List[int],
    event: EventFields,
    collection_type: str = CollectionType.AI_SEARCH,
    ai_search_key: str = None,
) -> int:
    """Create Entities Collection for project.

    **NOTE**: For events CLUSTERING, DIVERSE, and EMBEDDINGS, collection will be recreated if it already exists.

    :param api: Instance of supervisely API.
    :type api: sly.Api
    :param project_id: ID of the project to create collection in.
    :type project_id: int
    :param name: Name of the collection.
    :type name: str
    :param image_ids: List of image IDs to populate the collection.
    :type image_ids: List[int]
    :param event: Event type to determine default AI Search key.
                For diverse and clustering search, AI Search key will be the same and automatically generated inside this function.
                For prompt search, must be generated and passed to the function.
    :type event: EventFields
    :param collection_type: Type of the collection.
    :type collection_type: str
    :param ai_search_key: AI search key for the collection.
    :type ai_search_key: str, optional
    :return: ID of the created collection.
    :rtype: int
    """
    if event in [EventFields.DIVERSE, EventFields.CLUSTERING, EventFields.EMBEDDINGS]:
        # Generate AI search key for diverse and clustering search which will be the same
        ai_search_key = get_key(event, project_id, {"event": event})

        # Remove existing collection with the same AI search key
        while True:
            collection_info = api.entities_collection.get_info_by_ai_search_key(
                project_id, ai_search_key
            )
            if collection_info is None:
                break
            api.entities_collection.remove(collection_info.id)

    collection_id = api.entities_collection.create(
        project_id=project_id,
        name=name,
        type=collection_type,
        ai_search_key=ai_search_key,
    ).id
    items = [
        CollectionItem(entity_id=image_id, meta=CollectionItem.Meta(score=1))
        for image_id in image_ids
    ]
    api.entities_collection.add_items(collection_id, items)
    return collection_id


def hash_to_uuid(image_hash: str) -> uuid.UUID:
    """Converts a base64-encoded image hash to a UUID."""
    raw_bytes = base64.b64decode(image_hash)
    if len(raw_bytes) != 32:
        raise ValueError("Expected 32-byte hash input")

    selected_bytes = raw_bytes[:8] + raw_bytes[-8:]
    return uuid.UUID(bytes=selected_bytes)


def link_to_uuid(image_link: str) -> uuid.UUID:
    """Converts a string represented image link to a UUID."""
    # Create a deterministic UUID based on the image link using uuid5 with a namespace
    # Using URL namespace for links
    return uuid.uuid5(uuid.NAMESPACE_URL, image_link)


def _start_projections_service(
    api: sly.Api,
    module_id: int,
    workspace_id: int,
) -> SessionInfo:
    """Starts the projections service app."""
    session = api.app.start(
        agent_id=None,
        module_id=module_id,
        workspace_id=workspace_id,
    )
    api.app.wait(session.task_id, target_status=sly.task.Status.STARTED)
    return session


@with_retries()
@to_thread
def start_projections_service(api: sly.Api, project_id: int):
    msg_prefix = f"[Project: {project_id}]"
    try:
        e_msg = ""
        module_info = api.app.get_ecosystem_module_info(slug=PROJECTIONS_SLUG)
    except Exception as e:
        e_msg = f"Error: {str(e)}"
        module_info = None
    if module_info is None:
        raise RuntimeError(
            f"{msg_prefix} Projections service module not found in ecosystem. {e_msg}"
        )
    project = api.project.get_info_by_id(project_id)
    team_id = project.team_id
    workspace_id = project.workspace_id

    # Check if the task is already in projections_task_map
    if team_id in projections_task_map:
        task_ids = projections_task_map[team_id]
        for task_id in task_ids:
            task_status = api.task.get_status(task_id)
            if task_status == api.task.Status.STARTED:
                return task_id
            elif task_status == api.task.Status.QUEUED:
                task_info = api.task.get_info_by_id(task_id)

                if task_info.meta.get("retries", 0) == 0:
                    created_at = parse_timestamp(task_info.created_at)
                    elapsed_time = (
                        datetime.datetime.now(datetime.timezone.utc) - created_at
                    ).total_seconds()

                    if elapsed_time > 120:  # Task created more than 2 minutes ago
                        projections_task_map[team_id].remove(task_id)
                    else:  # Task created less than 2 minutes ago
                        # Wait 10 seconds for the task to start
                        try:
                            api.app.wait(
                                task_id,
                                target_status=api.task.Status.STARTED,
                                attempts=1,
                                attempt_delay_sec=20,
                            )
                            if api.app.wait_until_ready_for_api_calls(task_id):
                                return task_id
                        except Exception as e:
                            sly.logger.debug(
                                f"{msg_prefix} Error waiting for task {task_id} to start: {str(e)}"
                            )
                            # If the task is still not started, remove it from the map
                            projections_task_map[team_id].remove(task_id)
                            continue
                        else:
                            # If the task started, return its ID
                            return task_id

    # If no task is found, start a new projections service
    sly.logger.debug(f"{msg_prefix} Starting Projections service for team ID {team_id}.")

    sessions = api.app.get_sessions(team_id, module_info.id, statuses=[api.task.Status.STARTED])
    me = api.user.get_my_info()
    sessions = [s for s in sessions if s.user_id == me.id]
    if len(sessions) == 0:
        session = _start_projections_service(api, module_info.id, workspace_id)
    else:
        session = sessions[0]

    ready = api.app.wait_until_ready_for_api_calls(session.task_id)
    if not ready:
        sly.logger.debug(f"{msg_prefix} Restarting Projections service...")
        session = _start_projections_service(api, module_info.id, workspace_id)
        ready = api.app.wait_until_ready_for_api_calls(session.task_id)
        if not ready:
            raise RuntimeError(
                f"{msg_prefix} Projections service is not ready for API calls after restart"
            )

    # Add the task to projections_task_map
    if projections_task_map.get(team_id, None) is None:
        projections_task_map[team_id] = []
    projections_task_map[team_id].append(session.task_id)

    return session.task_id


@with_retries()
@to_thread
def stop_projections_service(api: sly.Api, task_id: int):
    status = api.task.stop(task_id)
    return status


@to_thread
@timeit
def is_team_plan_sufficient(api: sly.Api, team_id: int) -> bool:
    """Check if the team has a usage plan that allows for embeddings.

    :param api: Instance of supervisely API.
    :type api: sly.Api
    :param team_id: ID of the team to check.
    :type team_id: int
    :return: True if the team has a usage plan that allows for embeddings, False otherwise.
    :rtype: bool
    """
    team_info = api.team.get_info_by_id(team_id)

    # If usage is None or plan is None, allow embeddings
    if team_info.usage is None or team_info.usage.plan is None:
        return True

    return team_info.usage.plan != "free"


def get_app_host(api: sly.Api, slug: str, net_server_address: str = None) -> str:
    """Get the app host URL from the Supervisely API.

    :param api: Instance of supervisely API.
    :type api: sly.Api
    :param slug: Slug of the app to get the host URL for.
    :type slug: str
    :param net_server_address: Optional server address for the app. If not provided, uses
        the server address from the API instance.
    :type net_server_address: str, optional
    :return: The app host URL.
    :rtype: str
    """

    server_address = net_server_address or api.server_address
    net_appendix = "/" if net_server_address else "/net/"
    session_token = api.app.get_session_token(slug)
    sly.logger.debug("Session token for CLIP slug %s: %s", slug, session_token)
    host = server_address.rstrip("/") + net_appendix + session_token
    sly.logger.debug("App host URL for CLIP: %s", host)
    return host


@to_thread
def clean_image_embeddings_updated_at(api: sly.Api, project_id: int):
    """Set embeddings updated at timestamp to None for all images in the project."""
    msg_prefix = f"[Project: {project_id}]"
    try:
        sly.logger.debug(f"{msg_prefix} Starting to set embeddings updated at to None for images.")
        datasets = api.dataset.get_list(project_id=project_id, recursive=True)
        if len(datasets) == 0:
            return
        dataset_ids = []
        for dataset in datasets:
            if dataset.images_count != 0 or dataset.items_count != 0:
                dataset_ids.append(dataset.id)
                continue
        if len(dataset_ids) == 0:
            return
        try:
            image_ids = []
            for dataset_id in dataset_ids:
                sly.logger.debug(f"{msg_prefix} Getting images for dataset ID {dataset_id}")
                image_ids.extend([image.id for image in api.image.get_list(dataset_id=dataset_id)])
            timestamps = [None] * len(image_ids)
        except Exception as e:
            sly.logger.warning(
                f"{msg_prefix} Failed to get images for dataset ID {dataset_id}: {e}"
            )
            return
        api.image.set_embeddings_updated_at(ids=image_ids, timestamps=timestamps)
        sly.logger.debug(f"{msg_prefix} Set embeddings updated at to None for images successfully.")
    except Exception as e:
        sly.logger.error(
            f"{msg_prefix} Failed to set embeddings updated at to None for images: {e}",
            exc_info=True,
        )


@to_thread
@timeit
def set_update_flag(api: sly.Api, project_id: int, timestamp: Optional[str] = None):
    custom_data = api.project.get_custom_data(project_id)
    custom_data[CustomDataFields.EMBEDDINGS_UPDATE_STARTED_AT] = timestamp or datetime.datetime.now(
        datetime.timezone.utc
    ).strftime("%Y-%m-%dT%H:%M:%S.%fZ")
    api.project.update_custom_data(project_id, custom_data, silent=True)


@to_thread
@timeit
def clear_update_flag(api: sly.Api, project_id: int):
    custom_data = api.project.get_custom_data(project_id)
    if custom_data is None or custom_data == {}:
        return
    if CustomDataFields.EMBEDDINGS_UPDATE_STARTED_AT in custom_data:
        del custom_data[CustomDataFields.EMBEDDINGS_UPDATE_STARTED_AT]
        api.project.update_custom_data(project_id, custom_data, silent=True)


<<<<<<< HEAD
async def cleanup_task_and_flags(
    api: sly.Api, project_id: int, error_message: Optional[str] = None
):
=======
async def cleanup_task_and_flags(api: sly.Api, project_id: int, error_message: Optional[str] = None):
>>>>>>> f3e8970a
    """
    Helper function to clean up task resources and reset project flags.
    Used across multiple endpoints to avoid code duplication.
    """
    from src.globals import background_tasks

    await set_embeddings_in_progress(api, project_id, False, error_message)
    await clear_update_flag(api, project_id)
    task_id = int(project_id)
    if task_id in background_tasks:
        del background_tasks[task_id]


async def validate_project_for_ai_features(
    api: sly.Api, project_info: sly.ProjectInfo, msg_prefix: str
):
    """
    Common validation for AI features (embeddings, search, diverse).
    Returns JSONResponse with error if validation fails, None if validation passes.
    """
    from fastapi.responses import JSONResponse

    # Check team subscription plan
    if not await is_team_plan_sufficient(api, project_info.team_id):
        message = f"Team {project_info.team_id} with 'free' plan cannot use AI features."
        sly.logger.warning(message)
        return JSONResponse({ResponseFields.MESSAGE: message}, status_code=403)

    # Check if embeddings are enabled for the project
    if project_info.embeddings_enabled is not None and project_info.embeddings_enabled is False:
        message = f"{msg_prefix} AI Search is disabled. Skipping."
        sly.logger.info(message)
        return JSONResponse({ResponseFields.MESSAGE: message}, status_code=200)

    return None  # Validation passed


@to_thread
def create_current_timestamp() -> str:
    """Create a timestamp in the format 'YYYY-MM-DDTHH:MM:SS.ssssssZ'."""
    return datetime.datetime.now(datetime.timezone.utc).strftime("%Y-%m-%dT%H:%M:%S.%fZ")


@to_thread
def disable_embeddings(api: sly.Api, project_id: int):
    """Disable embeddings for the project."""
    api.project.disable_embeddings(project_id)
    sly.logger.debug(f"[Project: {project_id}] Embeddings disabled.")
<<<<<<< HEAD
    sly.logger.debug(f"[Project: {project_id}] Embeddings disabled.")


# Progress tracking functions
def set_processing_progress(
    project_id: int, total: int, current: int = 0, status: str = "processing"
):
    """Set processing progress for a project.

    :param project_id: Project ID
    :param total: Total number of items to process
    :param current: Current number of processed items
    :param status: Status of processing (processing, completed, error)
    """
    import src.globals as g

    g.image_processing_progress[project_id] = {"total": total, "current": current, "status": status}


def update_processing_progress(project_id: int, current: int, status: str = "processing"):
    """Update current progress for a project.

    :param project_id: Project ID
    :param current: Current number of processed items
    :param status: Status of processing (processing, completed, error)
    """
    import src.globals as g

    if project_id in g.image_processing_progress:
        g.image_processing_progress[project_id]["current"] = current
        g.image_processing_progress[project_id]["status"] = status


def get_processing_progress(project_id: int) -> Optional[Dict]:
    """Get processing progress for a project.

    :param project_id: Project ID
    :return: Dictionary with progress info or None if not found
    """
    import src.globals as g

    return g.image_processing_progress.get(project_id, None)


def clear_processing_progress(project_id: int):
    """Clear processing progress for a project.

    :param project_id: Project ID
    """
    import src.globals as g

    if project_id in g.image_processing_progress:
        del g.image_processing_progress[project_id]


def get_all_processing_progress() -> Dict:
    """Get processing progress for all projects.

    :return: Dictionary with all projects progress
    """
    import src.globals as g

    return g.image_processing_progress.copy()
=======
    sly.logger.debug(f"[Project: {project_id}] Embeddings disabled.")
>>>>>>> f3e8970a
<|MERGE_RESOLUTION|>--- conflicted
+++ resolved
@@ -1242,13 +1242,9 @@
         api.project.update_custom_data(project_id, custom_data, silent=True)
 
 
-<<<<<<< HEAD
 async def cleanup_task_and_flags(
     api: sly.Api, project_id: int, error_message: Optional[str] = None
 ):
-=======
-async def cleanup_task_and_flags(api: sly.Api, project_id: int, error_message: Optional[str] = None):
->>>>>>> f3e8970a
     """
     Helper function to clean up task resources and reset project flags.
     Used across multiple endpoints to avoid code duplication.
@@ -1297,8 +1293,6 @@
     """Disable embeddings for the project."""
     api.project.disable_embeddings(project_id)
     sly.logger.debug(f"[Project: {project_id}] Embeddings disabled.")
-<<<<<<< HEAD
-    sly.logger.debug(f"[Project: {project_id}] Embeddings disabled.")
 
 
 # Progress tracking functions
@@ -1360,7 +1354,4 @@
     """
     import src.globals as g
 
-    return g.image_processing_progress.copy()
-=======
-    sly.logger.debug(f"[Project: {project_id}] Embeddings disabled.")
->>>>>>> f3e8970a
+    return g.image_processing_progress.copy()